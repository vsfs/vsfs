/*
 * Copyright 2013 (c) Lei Xu <eddyxu@gmail.com>
 *
 * Licensed under the Apache License, Version 2.0 (the "License");
 * you may not use this file except in compliance with the License.
 * You may obtain a copy of the License at
 *
 * http://www.apache.org/licenses/LICENSE-2.0
 *
 * Unless required by applicable law or agreed to in writing, software
 * distributed under the License is distributed on an "AS IS" BASIS,
 * WITHOUT WARRANTIES OR CONDITIONS OF ANY KIND, either express or implied.
 * See the License for the specific language governing permissions and
 * limitations under the License.
 */

#include <boost/algorithm/string/predicate.hpp>
#include <boost/filesystem.hpp>
#include <errno.h>
#include <glog/logging.h>
#include <sys/stat.h>
#include <cstring>
#include <string>
#include "vobla/clock.h"
#include "vobla/map_util.h"
#include "vsfs/common/leveldb_store.h"
#include "vsfs/common/path_util.h"
#include "vsfs/common/thread.h"
#include "vsfs/common/types.h"
#include "vsfs/masterd/namespace.h"
#include "vsfs/rpc/vsfs_types.h"
#include "vsfs/rpc/thrift_utils.h"

using vobla::Clock;
using vobla::contain_key;
using vobla::contain_key_and_value;
using vobla::find_or_null;
namespace fs = boost::filesystem;

namespace vsfs {
namespace masterd {

Namespace::Namespace(const string &metadb) : store_(new LevelDBStore(metadb)) {
}

Namespace::Namespace(LevelDBStore* store) : store_(store) {
}

Namespace::~Namespace() {
}

Status Namespace::init() {
  auto status = store_->open();
  if (!status.ok()) {
    LOG(ERROR) << "Failed to initialize namespace: can not init leveldb store."
               << status.message();
    return status;
  }
  MutexGuard guard(mutex_);
  // TODO(eddyxu): load all metadata from the leveldb.
  for (auto record : *store_) {
    // TODO(eddyxu): use leveldb prefix scan to eliminates the necessary of
    // if..else check.
    auto key = record.first;
    if (boost::starts_with(key, "/")) {  // metadata record.
      FileMetadata metadata;
      if (!ThriftUtils::deserialize(record.second, &metadata)) {
        return Status(-1, "The metadata db is corrupted.");
      }
      metadata_map_[key] = metadata;
      if (S_ISDIR(metadata.mode)) {
        directories_.emplace(DirectoryMap::value_type(key, Directory()));
      } else {
        id_to_path_map_[metadata.object_id] = key;
      }
    } else if (boost::starts_with(key, "dir:")) {  // directory mapping.
      string fullpath = key.substr(4);
      auto path = fs::path(fullpath);
      auto parent = path.parent_path().string();
      auto filename = path.filename().string();

      CHECK(directories_.count(parent));
      directories_[parent].subfiles.insert(filename);
    } else if (boost::starts_with(key, "meta:")) {  // system-wide metadata
    } else {
      return Status(-1, "The metadata db is corrupted.");
    }
  }
  return Status::OK;
}

bool Namespace::exists(const string &path) const {
  // Since it will only be called in distributed environment, the
  // inconsistency caused by the simultaneously updates is acceptable.
  // Therefore no lock is needed here.
  return contain_key(metadata_map_, path);
}

Status Namespace::file_path(ObjectId oid, string *path) {
  CHECK_NOTNULL(path);
  MutexGuard guard(mutex_);
  auto it = id_to_path_map_.find(oid);
  if (it == id_to_path_map_.end()) {
    return Status(-ENOENT, "The object ID does not exist.");
  }
  *path = it->second;
  return Status::OK;
}

void Namespace::find_objects(const vector<string>& paths,
                             vector<ObjectId>* object_ids) {
  CHECK_NOTNULL(object_ids);
  object_ids->reserve(paths.size());
  MutexGuard guard(mutex_);
  for (const auto& path : paths) {
    auto it = metadata_map_.find(path);
    if (it == metadata_map_.end()) {
      object_ids->push_back(0);
    } else {
      object_ids->push_back(it->second.object_id);
    }
  }
}

Status Namespace::find_files(const vector<ObjectId>& object_ids,
                             vector<string>* paths) {
  CHECK_NOTNULL(paths);
  MutexGuard guard(mutex_);
  for (auto object_id : object_ids) {
    auto it = id_to_path_map_.find(object_id);
    if (it == id_to_path_map_.end()) {
      paths->emplace_back("");
    } else {
      paths->emplace_back(it->second);
    }
  }
  return Status::OK;
}

Status Namespace::object_id(const string &path, ObjectId *oid) {
  CHECK_NOTNULL(oid);
  MutexGuard guard(mutex_);
  auto it = metadata_map_.find(path);
  if (it == metadata_map_.end()) {
    return Status(-ENOENT, strerror(ENOENT));
  }
  *oid = it->second.object_id;
  return Status::OK;
}

Status Namespace::getattr(const string &path, RpcFileInfo *info) {
  CHECK_NOTNULL(info);
  MutexGuard guard(mutex_);
  auto meta = find_or_null(metadata_map_, path);
  if (!meta) {
    return Status(-ENOENT, strerror(ENOENT));
  }
  info->id = meta->object_id;
  info->uid = meta->uid;
  info->gid = meta->gid;
  info->mode = meta->mode;
  info->size = meta->size;
  info->atime = meta->atime;
  info->ctime = meta->ctime;
  info->mtime = meta->mtime;
  return Status::OK;
}

Status Namespace::create(const string &path, int mode, uid_t uid,
                         gid_t gid, ObjectId *oid) {
  CHECK_NOTNULL(oid);
  MutexGuard guard(mutex_);
  if (contain_key(metadata_map_, path)) {
    return Status(-EEXIST, strerror(EEXIST));
  }
  auto& meta = metadata_map_[path];
  meta.mode = mode | S_IFREG;
  meta.gid = gid;
  meta.uid = uid;
  double now = Clock::real_clock()->now();
  meta.atime = now;
  meta.ctime = now;
  meta.mtime = now;
  meta.object_id = get_object_id(path);

  CHECK(!contain_key_and_value(id_to_path_map_, meta.object_id, path))
      << "The object ID and path pair has already existed: ("
      << meta.object_id << ", " << path << ")";
  id_to_path_map_[meta.object_id] = path;
  *oid = meta.object_id;

  auto status = store_metadata(path, meta);
  if (!status.ok()) {
    metadata_map_.erase(path);
    id_to_path_map_.erase(meta.object_id);
  }
  return status;
}

Status Namespace::remove(const string &path) {
  MutexGuard guard(mutex_);
  if (!contain_key(metadata_map_, path)) {
    return Status(-ENOENT, strerror(ENOENT));
  }
  auto& meta = metadata_map_[path];
  if (S_ISDIR(meta.mode)) {
    return Status(-EISDIR, strerror(EISDIR));
  }

  auto status = store_->remove(path);
  if (!status.ok()) {
    LOG(ERROR) << "Failed to remove path from leveldb: " << status.message();
    return status;
  }
  auto obj = meta.object_id;
  CHECK(contain_key_and_value(id_to_path_map_, obj, path))
      << "The object ID and path pair dose not exist: ("
      <<  obj << ", " << path << ")";
  metadata_map_.erase(path);
  id_to_path_map_.erase(obj);
  return Status::OK;
}

Status Namespace::mkdir(
    const string &path, mode_t mode, uid_t uid, gid_t gid) {
  MutexGuard guard(mutex_);
  // Master server does not check the existence of the parent directory. The
  // client need to check the responsibilty of the parent directory.
  if (contain_key(metadata_map_, path)) {
    return Status(-EEXIST, strerror(EEXIST));
  }
  auto& meta = metadata_map_[path];
  meta.mode = mode | S_IFDIR;
  meta.gid = gid;
  meta.uid = uid;
  double now = Clock::real_clock()->now();
  meta.atime = now;
  meta.ctime = now;
  meta.mtime = now;
  meta.object_id = 0;  // No object for directory.

  directories_.emplace(DirectoryMap::value_type(path, Directory()));

  auto status = store_metadata(path, meta);
  if (!status.ok()) {
    metadata_map_.erase(path);
    directories_.erase(path);
    return status;
  }
  return Status::OK;
}

Status Namespace::rmdir(const string &path) {
  MutexGuard guard(mutex_);
  auto dir = find_or_null(directories_, path);
  if (!dir) {
    return Status(-ENOENT, strerror(ENOENT));
  }
  if (!dir->subfiles.empty()) {
    return Status(-ENOTEMPTY, strerror(ENOTEMPTY));
  }
  auto status = store_->remove(path);
  if (!status.ok()) {
    LOG(ERROR) << "Failed to rmdir from leveldb: " << status.message();
    return status;
  }

  metadata_map_.erase(path);
  directories_.erase(path);
  return Status::OK;
}

namespace {

string directory_map_key(const string& path) {
  return string("dir:") + path;
}

}

Status Namespace::add_subfile(const string &parent, const string &subfile) {
  MutexGuard guard(mutex_);
  auto dir = find_or_null(directories_, parent);
  if (!dir) {
    return Status(-ENOENT, strerror(ENOENT));
  }
  if (dir->subfiles.count(subfile) > 0) {
    return Status(-EEXIST, strerror(EEXIST));
  }
  auto fullpath = (fs::path(parent) / subfile).string();
  string value;  // just an empty payload.
  string key = directory_map_key(fullpath);
  auto status = store_->put(key, value);
  if (!status.ok()) {
    LOG(ERROR) << "Failed to put subfile into persisent store: " << fullpath
               << " : " << status.message();
    return status;
  }
  dir->subfiles.insert(subfile);

  return Status::OK;
}

Status Namespace::remove_subfile(const string &parent, const string &subfile) {
  MutexGuard guard(mutex_);
  auto dir = find_or_null(directories_, parent);
  if (!dir) {
    return Status(-ENOENT, strerror(ENOENT));
  }
  if (dir->subfiles.count(subfile) > 0) {
    return Status(-ENOENT, strerror(ENOENT));
  }
  auto fullpath = (fs::path(parent) / subfile).string();
  auto key = directory_map_key(fullpath);
  auto status = store_->remove(key);
  if (!status.ok()) {
    LOG(ERROR) << "Failed to remove subfile from persisent store: " << fullpath
               << " : " << status.message();
    return status;
  }
  dir->subfiles.erase(subfile);
  return Status::OK;
}

Status Namespace::readdir(const string &path, vector<string>* results) {  // NOLINT
  CHECK_NOTNULL(results);
  MutexGuard guard(mutex_);
  auto dir = find_or_null(directories_, path);
  if (!dir) {
    return Status(-ENOENT, strerror(ENOENT));
  }
  results->assign(dir->subfiles.begin(), dir->subfiles.end());
  return Status::OK;
}

ObjectId Namespace::get_object_id(const string &path) {
<<<<<<< HEAD
  auto hash_value = HashUtil::file_path_to_hash(path);
=======
  auto hash_value = PathUtil::path_to_hash(path);
>>>>>>> cbd9c465

  // Object id is the first 16 bits from hash value and the last 48 bits from
  // the assigned obj id.
  const int kPrefixLen = 16;
  ObjectId obj_id = (hash_value & (((1LL << kPrefixLen) - 1)
                                   << (64 - kPrefixLen))) |
                    (next_obj_id_ & ((1LL << (64 - kPrefixLen)) - 1));
  next_obj_id_++;
  return obj_id;
}

Status Namespace::store_metadata(const string &path,
                                 const FileMetadata& metadata) {
  auto meta_buf = ThriftUtils::serialize(metadata);
  return store_->put(path, meta_buf);
}

}  // namespace masterd
}  // namespace vsfs<|MERGE_RESOLUTION|>--- conflicted
+++ resolved
@@ -334,11 +334,7 @@
 }
 
 ObjectId Namespace::get_object_id(const string &path) {
-<<<<<<< HEAD
-  auto hash_value = HashUtil::file_path_to_hash(path);
-=======
   auto hash_value = PathUtil::path_to_hash(path);
->>>>>>> cbd9c465
 
   // Object id is the first 16 bits from hash value and the last 48 bits from
   // the assigned obj id.
