--- conflicted
+++ resolved
@@ -50,15 +50,14 @@
   }
 }
 
-<<<<<<< HEAD
 void MasterServer::join_meta_server(RpcNodeAddressList& _return,  // NOLINT
                                     const RpcNodeInfo& info) {
   Status status = controller_->join_meta_server(info, &_return);
-=======
+}
+
 void MasterServer::create_index(RpcIndexLocation& location,  // NOLINT
                                 const RpcIndexCreateRequest& request) {
   Status status = controller_->create_index(request, &location);
->>>>>>> f1fa2859
   if (!status.ok()) {
     throw ThriftUtils::StatusToRpcInvalidOp(status);
   }
