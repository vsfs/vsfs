--- conflicted
+++ resolved
@@ -207,7 +207,6 @@
   EXPECT_THAT(actual_files, ContainerEq(expected_files));
 }
 
-<<<<<<< HEAD
 TEST_F(ClientMetadataTest, TestIndexInfo) {
   start(2, 2);
   create_index("/foo/bar", "a");
@@ -229,7 +228,8 @@
   EXPECT_THAT(actual_indices, ElementsAre(
       "/foo/bar/.vsfs/a", "/foo/bar/.vsfs/b", "/foo/bar/zoo/.vsfs/a",
       "/foo/bar/zoo/.vsfs/b"));
-=======
+}
+
 TEST_F(ClientMetadataTest, TestSearchUTF8Indices) {
   start(2, 2);
   create_index("/foo/bar", "测试");
@@ -254,7 +254,6 @@
   vector<string> actual_files;
   EXPECT_TRUE(client_->search(query, &actual_files).ok());
   EXPECT_EQ(49u, actual_files.size());
->>>>>>> d83ec1c7
 }
 
 }  // namespace client
