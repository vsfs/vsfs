<<<<<<< HEAD
SUBDIRS = rpc common index masterd metad indexd
=======
SUBDIRS = rpc common query index masterd metad
>>>>>>> a6375a0d
BUILT_SOURCES = rpc

rpc:
	make -C rpc

.PHONY: rpc<|MERGE_RESOLUTION|>--- conflicted
+++ resolved
@@ -1,8 +1,4 @@
-<<<<<<< HEAD
-SUBDIRS = rpc common index masterd metad indexd
-=======
-SUBDIRS = rpc common query index masterd metad
->>>>>>> a6375a0d
+SUBDIRS = rpc common query index masterd metad indexd
 BUILT_SOURCES = rpc
 
 rpc:
