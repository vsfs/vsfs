--- conflicted
+++ resolved
@@ -313,27 +313,6 @@
    * \brief Let taker node add the new index partition to index partition
    * CH ring.
    */
-<<<<<<< HEAD
   /* void join_taker_node_index_partition(1:RpcIndexInfo idx_info, 2:i64 sep)
 	throws (1:RpcInvalidOp ouch); */
-}
-
-/**
- * Metadata server.
- */
-service MetaServer {
-  void insert(1:RpcMetaDataList metadata) throws (1:RpcInvalidOp ouch);
-
-  void remove(1:i64 file_id) throws (1:RpcInvalidOp ouch);
-
-  string find(1:i64 file_id) throws (1:RpcInvalidOp ouch);
-
-  /**
-   * \brief Search by the given file_ids, return a list of file_paths.
-   */
-  list<string> search(1:list<i64> file_ids);
-=======
-  void join_taker_node_index_partition(1:RpcIndexInfo idx_info, 2:i64 sep)
-	throws (1:RpcInvalidOp ouch);
->>>>>>> 67dc706b
 }