/*
 * Copyright 2013 (c) Lei Xu <eddyxu@gmail.com>
 *
 * Licensed under the Apache License, Version 2.0 (the "License");
 * you may not use this file except in compliance with the License.
 * You may obtain a copy of the License at
 *
 * http://www.apache.org/licenses/LICENSE-2.0
 *
 * Unless required by applicable law or agreed to in writing, software
 * distributed under the License is distributed on an "AS IS" BASIS,
 * WITHOUT WARRANTIES OR CONDITIONS OF ANY KIND, either express or implied.
 * See the License for the specific language governing permissions and
 * limitations under the License.
 */

#include <boost/algorithm/string.hpp>
#include <boost/filesystem.hpp>
#include <boost/utility.hpp>
#include <gflags/gflags.h>
#include <glog/logging.h>
#include <thrift/transport/TTransportException.h>
#include <map>
#include <set>
#include <string>
#include <vector>
#include "vsfs/client/vsfs_rpc_client.h"
#include "vsfs/common/complex_query.h"
#include "vsfs/common/path_util.h"
#include "vsfs/common/types.h"
#include "vsfs/rpc/thrift_utils.h"
#include "vsfs/rpc/vsfs_types.h"

using apache::thrift::transport::TTransportException;
using std::map;
using std::set;
using std::string;
using std::to_string;
using std::vector;
using vobla::Status;
using vobla::ThreadPool;
namespace fs = boost::filesystem;

DEFINE_int32(vsfs_client_num_thread, 16, "Sets the number of thread one "
             "VSFS client can use.");

DEFINE_int32(vsfs_client_batch_size, 2048, "Sets the batch size of sending "
             "index update requests.");

const int kNumBackOffs = 3;

namespace vsfs {

using rpc::RpcClientFactory;

namespace client {

namespace {

RpcNodeAddress string_to_address(const string& addr_str) {
  RpcNodeAddress result;
  vector<string> fields;
  boost::split(fields, addr_str, boost::is_any_of(":"));
  CHECK_EQ(2u, fields.size());
  result.host = fields[0];
  result.port = stoi(fields[1]);
  return result;
}

string address_to_string(const RpcNodeAddress& addr) {
  return addr.host + ":" + to_string(addr.port);
}

}  // namespace

VSFSRpcClient::VSFSRpcClient(const string &host, int port)
    : master_client_factory_(new RpcClientFactory<MasterClientType>),
      index_client_factory_(new RpcClientFactory<IndexClientType>),
      host_(host), port_(port),
      thread_pool_(FLAGS_vsfs_client_num_thread) {
}

VSFSRpcClient::VSFSRpcClient(MasterClientFactory* master_factory,
                             IndexClientFactory* index_factory)
    : master_client_factory_(master_factory),
      index_client_factory_(index_factory) {
}

VSFSRpcClient::~VSFSRpcClient() {
  thread_pool_.close();
  thread_pool_.join();
  if (master_client_.get() != NULL) {
    disconnect();
  }
}

Status VSFSRpcClient::sync_master_server_map() {
  VLOG(0) << "Caches master server Consistent Hashing Ring.";
  RpcConsistentHashRing ring;
  try {
    master_client_->handler()->get_all_masters(ring);
  } catch (TTransportException e) {  // NOLINT
    LOG(ERROR) << "Failed to get_all_masters(): " << e.what();
    return Status(e.getType(), e.what());
  }
  for (const auto& sep_and_address : ring) {
    NodeInfo node_info;
    node_info.address = sep_and_address.second;
    auto sep = sep_and_address.first;
    master_map_.add(sep, node_info);
  }
  return Status::OK;
}

Status VSFSRpcClient::sync_index_server_map() {
  VLOG(0) << "Caches index server Consistent Hashing Ring.";
  RpcConsistentHashRing ring;
  try {
    master_client_->handler()->get_all_index_servers(ring);
  } catch (TTransportException e) {  // NOLINT
    LOG(ERROR) << "Failed to get_all_index_servers(): " << e.what();
    return Status(e.getType(), e.what());
  }
  for (const auto& sep_and_address : ring) {
    NodeInfo node_info;
    node_info.address = sep_and_address.second;
    auto sep = sep_and_address.first;
    index_server_map_.add(sep, node_info);
  }
  return Status::OK;
}

Status VSFSRpcClient::init() {
  VLOG(0) << "Initialize a VSFSRpcClient.";
  auto status = connect(host_, port_);
  if (!status.ok()) {
    LOG(ERROR) << "Failed to connect to primary master("
               << host_ << ":" << port_ << "), because: "
               << status.message();
    return status;
  }
  status = sync_master_server_map();
  if (!status.ok()) {
    LOG(ERROR) << "Failed to synchronize local master server mapping with "
               << " the primary master server: " << host_ << ":" << port_
               << ", because: " << status.message();
    return status;
  }
  status = sync_index_server_map();
  if (!status.ok()) {
    LOG(ERROR) << "Failed to synchronize local index server mapping with "
               << " the primary master server: " << host_ << ":" << port_
               << ", because: " << status.message();
    return status;
  }
  return Status::OK;
}

Status VSFSRpcClient::connect(const string &host, int port) {
  host_ = host;
  port_ = port;
  master_client_ = master_client_factory_->open(host, port);
  VLOG(1) << "Connecting to " << host_ << ":" << port;
  try {
    master_client_->open();
    VLOG(1) << "Successfully connected to masterd: " << host << ":" << port;
    return Status::OK;
  } catch (TTransportException e) {  // NOLINT
    LOG(ERROR) << "Failed to connect to master node: "
        << host << ":" << port;
    return Status(e.getType(), e.what());
  } catch (...) {  // NOLINT
    LOG(ERROR) << "Unknown connection error. ";
    return Status(-1, "Unknown connection error");
  }
}

Status VSFSRpcClient::disconnect() {
  try {
    master_client_->close();
    return Status::OK;
  } catch (TTransportException e) {  // NOLINT
    LOG(ERROR) << "Failed to disconnect from the master node: "
        << host_ << ":" << port_;
    return Status(e.getType(), e.what());
  }
}

Status VSFSRpcClient::create(const string &path, int64_t mode, int64_t uid,
                             int64_t gid, ObjectId* id) {
  if (!is_initialized()) {
    VLOG(1) << "The VSFS RPC client has not initialized yet.";
    return Status(-1, "The client has not initialized yet.");
  }
  auto hash = PathUtil::path_to_hash(path);
  NodeInfo file_node;
  auto status = master_map_.get(hash, &file_node);
  if (!status.ok()) {
    VLOG(0) << "Failed to find a master server to create file: " << path;
    return status;
  }
  mode |= S_IFREG;
  // Number of retries to create file to solve the conflicts.
  int backoff = kNumBackOffs;
  while (backoff) {
    try {
      auto client = master_client_factory_->open(file_node.address.host,
                                                 file_node.address.port);
      *id = client->handler()->create(path, mode, uid, gid);
      master_client_factory_->close(client);
      break;
    } catch (TTransportException e) {  // NOLINT
      // TODO(eddyxu): clear the conflict resolving algorithm later.
      status.set_error(e.getType());
      status.set_message(e.what());
      backoff--;
      continue;
    }
  }
  if (!status.ok()) {
    VLOG(0) << "Failed to create file: "
            << path << " because: " << status.message();
    return status;
  }
  status = add_subfile(path);
  if (!status.ok()) {
    // Roll back the created file record from `file_node`.
    try {
      auto client = master_client_factory_->open(file_node.address);
      client->handler()->remove(path);
      master_client_factory_->close(client);
    } catch (TTransportException e) {  // NOLINT
      return Status(e.getType(), e.what());
    }
  }
  return Status::OK;
}

Status VSFSRpcClient::open(const string& path, ObjectId* oid) {
  CHECK_NOTNULL(oid);
  auto hash = PathUtil::path_to_hash(path);
  NodeInfo node;
  auto status = master_map_.get(hash, &node);
  if (!status.ok()) {
    return status;
  }
  try {
    auto client = master_client_factory_->open(node.address);
    *oid = client->handler()->object_id(path);
    master_client_factory_->close(client);
  } catch (TTransportException e) {  // NOLINT
    return Status(e.getType(), e.what());
  }
  return Status::OK;
}

Status VSFSRpcClient::unlink(const string& path) {
  // First remove the subfile from its parent node.
  NodeInfo parent_node;
  auto parent = fs::path(path).parent_path().string();
  auto parent_hash = PathUtil::path_to_hash(parent);
  auto filename = fs::path(path).filename().string();
  auto status = master_map_.get(parent_hash, &parent_node);
  if (!status.ok()) {
    return status;
  }
  // Removes this file from its parent directory first.
  try {
    auto client = master_client_factory_->open(parent_node.address);
    client->handler()->remove_subfile(parent, filename);
    master_client_factory_->close(client);
  } catch (TTransportException e) {  // NOLINT
    return Status(e.getType(), e.what());
  }

  NodeInfo node;
  auto hash = PathUtil::path_to_hash(path);
  status = master_map_.get(hash, &node);
  if (!status.ok()) {
    return status;
  }
  try {
    auto client = master_client_factory_->open(node.address);
    client->handler()->remove(path);
    master_client_factory_->close(client);
  } catch (TTransportException e) {  // NOLINT
    return Status(e.getType(), e.what());
  }
  return Status::OK;
}

Status VSFSRpcClient::mkdir(
    const string& path, int64_t mode, int64_t uid, int64_t gid) {
  if (!is_initialized()) {
    VLOG(1) << "The VSFS RPC client has not initialized yet.";
    return Status(-1, "The client has not initialized yet.");
  }
  HashValueType hash = PathUtil::path_to_hash(path);
  NodeInfo node;
  auto status = master_map_.get(hash, &node);
  if (!status.ok()) {
    return status;
  }
  try {
    auto master_client = master_client_factory_->open(node.address.host,
                                                      node.address.port);
    RpcFileInfo dir_info;
    dir_info.mode = mode | S_IFDIR;
    dir_info.uid = uid;
    dir_info.gid = gid;
    master_client->handler()->mkdir(path, dir_info);
    master_client_factory_->close(master_client);
  } catch (RpcInvalidOp ouch) {  // NOLINT
    status = Status(ouch.what, ouch.why);
    return status;
  } catch (TTransportException e) {  // NOLINT
    status = Status(e.getType(), e.what());
    LOG(ERROR) << "Failed to run mkdir RPC to master node {"
               << node.address.host << ":" << node.address.port
               << "} : " << status.message();
    return status;
  }
  status = add_subfile(path);
  if (!status.ok()) {
    // Roll back.
    try {
      auto client = master_client_factory_->open(node.address);
      client->handler()->remove(path);
      master_client_factory_->close(client);
    } catch (TTransportException e) {  // NOLINT
      return Status(e.getType(), e.what());
    }
  }
  return Status::OK;
}

Status VSFSRpcClient::rmdir(const string& path) {
  // TODO(eddyxu): refactory mkdir/rmdir and extract shared code.
  if (!is_initialized()) {
    VLOG(1) << "The VSFS RPC client has not initialized yet.";
    return Status(-1, "The client has not initialized yet.");
  }
  auto hash = PathUtil::path_to_hash(path);
  NodeInfo node;
  auto status = master_map_.get(hash, &node);
  if (!status.ok()) {
    return status;
  }
  try {
    auto master_client = master_client_factory_->open(node.address.host,
                                                      node.address.port);
    master_client->handler()->rmdir(path);
    master_client_factory_->close(master_client);
  } catch (TTransportException e) {  // NOLINT
    status = Status(e.getType(), e.what());
    LOG(ERROR) << "Failed to run mkdir RPC to master node: "
        << node.address.host << ":" << node.address.port
        << " because: " << status.message();
    return status;
  }
  return Status::OK;
}

Status VSFSRpcClient::readdir(const string& dirpath, vector<string>* files) {  // NOLINT
  CHECK_NOTNULL(files);
  auto hash = PathUtil::path_to_hash(dirpath);
  NodeInfo node;
  CHECK(master_map_.get(hash, &node).ok());
  try {
    auto client = master_client_factory_->open(node.address);
    client->handler()->readdir(*files, dirpath);
    master_client_factory_->close(client);
  } catch (RpcInvalidOp ouch) {  // NOLINT
    return Status(ouch.what, ouch.why);
  } catch (TTransportException e) {  // NOLINT
    return Status(e.getType(), e.what());
  }
  return Status::OK;
}

Status VSFSRpcClient::getattr(const string& path, struct stat* stbuf) {
  CHECK_NOTNULL(stbuf);
  auto hash = PathUtil::path_to_hash(path);
  NodeInfo node;
  CHECK(master_map_.get(hash, &node).ok());
  RpcFileInfo file_info;
  try {
    auto client = master_client_factory_->open(node.address);
    client->handler()->getattr(file_info, path);
    master_client_factory_->close(client);
  } catch (RpcInvalidOp ouch) {  // NOLINT
    return Status(ouch.what, ouch.why);
  } catch (TTransportException e) {  // NOLINT
    LOG(ERROR) << "Thrift Transport Exception: (" << e.getType() << "): "
               << e.what();
    return Status(e.getType(), e.what());
  }
  stbuf->st_mode = file_info.mode;
  stbuf->st_size = file_info.size;
  stbuf->st_uid = file_info.uid;
  stbuf->st_gid = file_info.gid;
  stbuf->st_atime = file_info.atime;
  stbuf->st_ctime = file_info.ctime;
  stbuf->st_mtime = file_info.mtime;
  return Status::OK;
}

Status VSFSRpcClient::create_index(const string& root, const string& name,
                                   int index_type, int key_type,
                                   int64_t mode, int64_t uid, int64_t gid) {
  struct stat stbuf;
  auto status = getattr(root, &stbuf);
  if (!status.ok()) {
    LOG(ERROR) << "Can not create log: " << status.message();
    return status;
  }
  if (!S_ISDIR(stbuf.st_mode)) {
    LOG(ERROR) << "Can not create index on an non-dir path.";
    return Status::system_error(-ENOTDIR);
  }

  string partition_path = PathUtil::partition_path(root, name, 0);
  RpcIndexCreateRequest create_request;
  create_request.root = partition_path;
  create_request.name = name;
  create_request.index_type = index_type;
  create_request.key_type = key_type;
  create_request.mode = mode;
  create_request.uid = uid;
  create_request.gid = gid;

  auto hash = PathUtil::path_to_hash(partition_path);
  NodeInfo index_server;
  status = index_server_map_.get(hash, &index_server);
  CHECK(status.ok());
  try {
    auto index_client = index_client_factory_->open(index_server.address);
    index_client->handler()->create_index(create_request);
    index_client_factory_->close(index_client);
  } catch (RpcInvalidOp ouch) {  // NOLINT
    status = Status(ouch.what, ouch.why);
  } catch (TTransportException e) {  // NOLINT
    status = Status(e.getType(), e.what());
  }
  if (!status.ok()) {
    LOG(ERROR) << "Failed to create index on IndexServer: "
               << index_server.address.host << ":" << index_server.address.port
               << " because " << status.message();
    return status;
  }

  // Recursively creates index directories.
  status = mkdir(root + "/.vsfs", mode, uid, gid);
  if (!status.ok() && status.error() != -EEXIST) {
    // Roll back
    status = remove_index(root, name);
    return status;
  }

  auto full_path = PathUtil::index_path(root, name);
  hash = PathUtil::path_to_hash(full_path);
  NodeInfo master_server;
  CHECK(master_map_.get(hash, &master_server).ok());
  try {
    auto client = master_client_factory_->open(master_server.address);
    create_request.root = root;
    client->handler()->create_index(create_request);
    master_client_factory_->close(client);
  } catch (RpcInvalidOp ouch) {  // NOLINT
    status = Status(ouch.what, ouch.why);
  } catch (TTransportException e) {  // NOLINT
    status = Status(e.getType(), e.what());
  }
  if (!status.ok()) {
    // Roll back. Note that it does not delete '<root>/.vsfs' directory.
    LOG(ERROR) << "Failed to create index: " << root << ":" << name
               << " because: " << status.message()
               << "\nRolling back...";
    status = remove_index(root, name);
  }

  // TODO(lxu): should pass oid to index server to store this index.
  ObjectId oid;
  status = create(PathUtil::partition_path(root, name, 0),
                  0755, uid, gid, &oid);
  if (!status.ok()) {
    rmdir(PathUtil::index_path(root, name));
    remove_index(root, name);
  }
  return Status::OK;
}

Status VSFSRpcClient::remove_index(const string& root, const string& name) {
  RpcIndexName request;
  request.root = root;
  request.name = name;

  vector<string> partitions;
  string full_index_path = PathUtil::index_path(name, root);
  auto status = this->readdir(full_index_path, &partitions);
  if (!status.ok()) {
    LOG(ERROR) << "Failed to get all partitions: " << status.message();
    return status;
  }
  // Tries the best-efforts to delete all partitions.
  for (const auto& part : partitions) {
    auto partition_path = (fs::path(full_index_path) / part).string();
    unlink(partition_path);
    auto hash = PathUtil::path_to_hash(partition_path);
    NodeInfo node;
    CHECK(index_server_map_.get(hash, &node).ok());
    try {
      auto index_client = index_client_factory_->open(node.address);
      index_client->handler()->remove_index(request);
      index_client_factory_->close(index_client);
    } catch (RpcInvalidOp ouch) {  // NOLINT
      status.set(ouch.what, ouch.why);
    } catch (TTransportException e) {  // NOLINT
      LOG(ERROR) << "Failed to remove index from IndexServer: "
                 << node.address.host << ":" << node.address.port
                 << " : " << e.what();
      status.set(e.getType(), e.what());
    }
  }
  return status;
}

Status VSFSRpcClient::search(const ComplexQuery& query,
                             vector<string>* results) {
  CHECK_NOTNULL(results);
  SearchPlanMap plan;
  auto status = gen_search_plan(query, &plan);
  if (!status.ok()) {
    LOG(ERROR) << "Failed to generate search plan: " << status.message();
    return status;
  }

  vector<ObjectId> objects;
  // TODO(lxu): use multithread to do parallel query.
  for (const auto& addr_and_partitions : plan) {
    auto address = string_to_address(addr_and_partitions.first);
    RpcComplexQuery rpc_query;
    rpc_query.root = query.root();
    for (const auto& part : addr_and_partitions.second) {
      auto index_name = fs::path(part).parent_path().filename().string();
      auto range = query.range_query(index_name);
      rpc_query.range_queries.emplace_back();
      auto& sub_query = rpc_query.range_queries.back();
      sub_query.index_path = part;
      sub_query.name = index_name;
      sub_query.upper = range->upper;
      sub_query.upper_open = !range->upper_closed;
      sub_query.lower = range->lower;
      sub_query.lower_open = !range->lower_closed;
    }
    vector<ObjectId> tmp;
    try {
      auto client = index_client_factory_->open(address);
      client->handler()->search(tmp, rpc_query);
      index_client_factory_->close(client);
      objects.insert(end(objects), begin(tmp), end(tmp));
    } catch (RpcInvalidOp ouch) {  // NOLINT
      status.set(ouch.what, ouch.why);
      break;
    } catch (TTransportException e) {  // NOLINT
      status.set(e.getType(), e.what());
      break;
    }
  }
  if (!status.ok()) {
    LOG(ERROR) << "VsfsRpcClient::search(): failed to search object ID: "
               << status.message();
    return status;
  }

  status = resolve_file_path(objects, results);
  if (!status.ok()) {
    LOG(ERROR) << "Failed to resolve file path: " << status.message();
    return status;
  }
  return Status::OK;
}

VSFSRpcClient::IndexUpdateTask::IndexUpdateTask(VSFSRpcClient* parent)
    : parent_(parent) {
  CHECK_NOTNULL(parent);
}

void VSFSRpcClient::IndexUpdateTask::add(const IndexUpdateRequest* request) {
  CHECK_NOTNULL(request);
  requests_.emplace_back(request);
}

size_t VSFSRpcClient::IndexUpdateTask::size() const {
  return requests_.size();
}

Status VSFSRpcClient::IndexUpdateTask::get_parent_path_to_index_path_map(
    ParentPathToIndexPathMap *index_map) {
  CHECK_NOTNULL(index_map);
  // map<parent path, vector<index names>>
  map<string, set<string>> parent_to_index_names_map;
  for (const auto request : requests_) {
    auto parent = fs::path(request->file_path).parent_path().string();
    parent_to_index_names_map[parent].insert(request->index_name);
  }

  // map<parent path, map<index name, actual index path>>
  for (const auto& parent_and_names : parent_to_index_names_map) {
    auto parent = parent_and_names.first;
    for (const auto& index_name : parent_and_names.second) {
      auto tmp_parent = parent;
      while (true) {
        auto index_path = PathUtil::index_path(tmp_parent, index_name);
        struct stat stbuf;
        auto status = parent_->getattr(index_path, &stbuf);
        if (status.ok() && S_ISDIR(stbuf.st_mode)) {
          (*index_map)[parent][index_name] = index_path;
          break;
        }
        if (!status.ok() && status.error() != -ENOENT) {
          LOG(ERROR) << "Failed to reorder requests because can not check the "
              << "existence of index: " << status.message();
          return status;
        }
        if (tmp_parent == "/") {
          LOG(ERROR) << "Failed to find a valid index for index name: "
                     << index_name;
          return Status(-1, "Failed to find valid index.");
        }
        tmp_parent = fs::path(tmp_parent).parent_path().string();
      }
    }
  }

  return Status::OK;
}

Status VSFSRpcClient::IndexUpdateTask::reorder_requests_to_index_servers(
    const ParentPathToIndexPathMap& index_map,
    ServerToRequestMap* request_map) {
  CHECK_NOTNULL(request_map);

  for (size_t pos = 0; pos < requests_.size(); ++pos) {
    const auto request = requests_[pos];
    // The index path must exist, otherwise an exception will raise.
    string parent = fs::path(request->file_path).parent_path().string();
    const auto& index_path = index_map.at(parent)
                                      .at(request->index_name);
    // TODO(lxu): the current solution only works for one partition.
    auto partition_path = index_path + "/0";
    auto hash = PathUtil::path_to_hash(partition_path);
    NodeInfo node;
    CHECK(parent_->index_server_map_.get(hash, &node).ok());
    string addr = node.address.host + ":" + to_string(node.address.port);
    (*request_map)[addr][partition_path].push_back(pos);
  }
  return Status::OK;
}

Status VSFSRpcClient::IndexUpdateTask::run() {
  VLOG(1) << "Find the index path for each request.";
  ParentPathToIndexPathMap index_map;
  auto status = get_parent_path_to_index_path_map(&index_map);
  if (!status.ok()) {
    LOG(ERROR) << "Failed to get index path for each request: "
               << status.message();
    return status;
  }

  ServerToRequestMap request_map;
  status = reorder_requests_to_index_servers(index_map, &request_map);
  if (!status.ok()) {
    LOG(ERROR) << "Failed to reorder IndexUpdateRequest: " << status.message();
    return status;
  }

  vector<ObjectId> object_ids;
  vector<string> paths;
  for (const auto& req : requests_) {
    paths.push_back(req->file_path);
  }
  status = parent_->find_objects(paths, &object_ids);
  if (!status.ok()) {
    LOG(ERROR) << "IndexUpdateTask::run(): failed to resolve object IDs."
               << status.message();
    return status;
  }

  for (const auto& server_and_requests : request_map) {
    RpcIndexUpdate update_request;
    // TODO(lxu): clean up the confusion names in Rpc structurs.
    for (const auto& index_path_and_pos : server_and_requests.second) {
      update_request.updates.emplace_back();
      auto& record_list = update_request.updates.back();
      record_list.root_path = index_path_and_pos.first;
      for (const auto& pos : index_path_and_pos.second) {
        auto req = requests_[pos];
        record_list.record_updates.emplace_back();
        auto& record = record_list.record_updates.back();
        // TODO(lxu): merges IndexUpdateRequest::OP with RpcIndexUpdateOpCode.
        switch (req->op) {
          case IndexUpdateRequest::INSERT:
            record.op = RpcIndexUpdateOpCode::INSERT;
            break;
          case IndexUpdateRequest::UPDATE:
            record.op = RpcIndexUpdateOpCode::UPDATE;
            break;
          case IndexUpdateRequest::REMOVE:
            record.op = RpcIndexUpdateOpCode::REMOVE;
            break;
          case IndexUpdateRequest::UNKNOWN:
          default:
            record.op = RpcIndexUpdateOpCode::UNKNOWN;
            break;
        }
        record.key = req->key;
<<<<<<< HEAD
        record.__set_value(to_string(object_ids[pos]));
=======
        auto hash = PathUtil::path_to_hash(req->file_path);
        record.__set_value(to_string(hash));
>>>>>>> cbd9c465
        VLOG(3) << "Index update record: key:" << req->key
                << " value: " << req->file_path << "(OBJ:" << record.value
                << ") root: " << record_list.root_path
                << " name: " << record_list.name;
      }
    }

    auto address = string_to_address(server_and_requests.first);
    try {
      auto index_conn = parent_->index_client_factory_->open(address);
      index_conn->handler()->update(update_request);
      parent_->index_client_factory_->close(index_conn);
    } catch (RpcInvalidOp ouch) {  // NOLINT
      return Status(ouch.what, ouch.why);
    } catch (TTransportException e) {  // NOLINT
      LOG(ERROR) << "Thrift transport exception: " << e.what();
      return Status(e.getType(), e.what());
    }
  }
  return Status::OK;
}

Status VSFSRpcClient::update(const vector<IndexUpdateRequest>& requests) {
  vector<unique_ptr<IndexUpdateTask>> tasks;
  tasks.emplace_back(unique_ptr<IndexUpdateTask>(new IndexUpdateTask(this)));
  vector<ThreadPool::FutureType> futures;
  size_t tasks_in_pool = 0;
  for (const auto& request : requests) {
    tasks.back()->add(&request);
    if (tasks.back()->size() >
        static_cast<size_t>(FLAGS_vsfs_client_batch_size)) {
      futures.emplace_back(
          thread_pool_.add_task(
              std::bind(&IndexUpdateTask::run, tasks.back().get())));
      tasks.emplace_back(unique_ptr<IndexUpdateTask>(
              new IndexUpdateTask(this)));
    }
  }
  if (tasks_in_pool < tasks.size()) {
    futures.emplace_back(
        thread_pool_.add_task(std::bind(&IndexUpdateTask::run,
                                        tasks.back().get())));
  }
  for (auto& future : futures) {
    if (!future.get().ok()) {
      return future.get();
    }
  }
  return Status::OK;
}

Status VSFSRpcClient::info(const string& path,
                           vector<index::IndexInfo>* infos) {
  CHECK_NOTNULL(infos);
  (void) path;
  return Status::OK;
}

bool VSFSRpcClient::is_initialized() {
  return !master_map_.empty();
}

Status VSFSRpcClient::find_objects(const vector<string>& paths,
                                   vector<ObjectId>* objects) {
  CHECK_NOTNULL(objects);
  objects->reserve(paths.size());

  map<string, vector<size_t>> reordered_path_pos_map;
  for (size_t i = 0; i < paths.size(); ++i) {
    // TODO(lxu): add ServerMap::get(string);
    auto hash = HashUtil::file_path_to_hash(paths[i]);
    NodeInfo node;
    CHECK(master_map_.get(hash, &node).ok());
    auto addr = address_to_string(node.address);
    reordered_path_pos_map[addr].push_back(i);
  }

  for (const auto& addr_and_pos : reordered_path_pos_map) {
    vector<string> tmp_files;
    vector<ObjectId> tmp_objs;
    const auto& positions = addr_and_pos.second;
    for (auto pos : positions) {
      tmp_files.push_back(paths[pos]);
    }
    RpcNodeAddress addr = string_to_address(addr_and_pos.first);
    try {
      auto client = master_client_factory_->open(addr);
      client->handler()->find_objects(tmp_objs, tmp_files);
      master_client_factory_->close(client);
    } catch (RpcInvalidOp ouch) {  // NOLINT
      return Status(ouch.what, ouch.why);
    } catch (TTransportException e) {  // NOLINT
      return Status(e.getType(), e.what());
    }
    CHECK_EQ(tmp_objs.size(), tmp_files.size());
    size_t num_files = tmp_files.size();
    for (size_t i = 0; i < num_files; ++i) {
      (*objects)[positions[i]] = tmp_objs[i];
    }
  }
  return Status::OK;
}

Status VSFSRpcClient::add_subfile(const string& path) {
  if (path == "/") {
    return Status::OK;
  }
  auto parent = fs::path(path).parent_path().string();
  auto hash = PathUtil::path_to_hash(parent);
  auto filename = fs::path(path).filename().string();
  NodeInfo node;
  auto status = master_map_.get(hash, &node);
  CHECK(status.ok());  // master_map_ must exist at this point.
  int backoff = kNumBackOffs;
  while (backoff) {
    try {
      auto client = master_client_factory_->open(node.address);
      client->handler()->add_subfile(parent, filename);
      master_client_factory_->close(client);
      break;
    } catch (RpcInvalidOp ouch) {  // NOLINT
      status.set(ouch.what, ouch.why);
    } catch (TTransportException e) {  // NOLINT
      // TODO(eddyxu): clear the conflict resolving algorithm later.
      status.set(e.getType(), e.what());
      backoff--;
      continue;
    }
  }
  return status;
}

Status VSFSRpcClient::locate_index_for_search(const ComplexQuery& query,
                                              vector<string>* indices) {
  CHECK_NOTNULL(indices);

  auto root = query.root();
  auto names = query.get_names_of_range_queries();
  // TODO(lxu): use iterator to avoid data copy.
  auto master_map = master_map_.get_ch_ring_as_map();

  Status status;
  // TODO(lxu): use threads to do parallel query.
  for (const auto& hash_and_node : master_map) {
    const auto& node = hash_and_node.second;
    vector<string> results;
    try {
      auto client = master_client_factory_->open(node.address);
      client->handler()->locate_indices_for_search(results, root, names);
      master_client_factory_->close(client);
    } catch (RpcInvalidOp ouch) {  // NOLINT
      status.set(ouch.what, ouch.why);
    } catch (TTransportException e) {  // NOLINT
      status.set(e.getType(), e.what());
    }
    if (!status.ok()) {
      LOG(ERROR) << "Failed to locate indices on MasterNode: "
                 << node.address.host << ":" << node.address.port
                 << " because: " << status.message();
      return status;
    }
    indices->insert(end(*indices), begin(results), end(results));
  }
  return Status::OK;
}

Status VSFSRpcClient::gen_search_plan(const ComplexQuery& query,
                                      SearchPlanMap* plan) {
  CHECK_NOTNULL(plan);
  vector<string> indices;
  auto status = locate_index_for_search(query, &indices);
  if (!status.ok()) {
    return status;
  }
  for (const auto& index_path : indices) {
    // TODO(lxu): only support 1 partition now.
    auto partition_path = index_path + "/0";
    auto hash = PathUtil::path_to_hash(partition_path);
    NodeInfo node;
    CHECK(index_server_map_.get(hash, &node).ok());
    auto addr = node.address.host + ":" + to_string(node.address.port);
    (*plan)[addr].insert(partition_path);
  }
  return Status::OK;
}

Status VSFSRpcClient::resolve_file_path(const vector<ObjectId>& objects,
                                        vector<string>* paths) {
  CHECK_NOTNULL(paths);
  map<string, RpcObjectList> plan;
  for (auto obj : objects) {
    NodeInfo node;
    CHECK(master_map_.get(obj, &node).ok());
    auto addr = address_to_string(node.address);
    plan[addr].push_back(obj);
  }
  // TODO(lxu): use threads to do parallel query.
  for (const auto& addr_and_obj_list : plan) {
    auto address = string_to_address(addr_and_obj_list.first);
    vector<string> tmp;
    try {
      auto client = master_client_factory_->open(address);
      client->handler()->find_files(tmp, addr_and_obj_list.second);
      master_client_factory_->close(client);
    } catch (RpcInvalidOp ouch) {  // NOLINT
      return Status(ouch.what, ouch.why);
    } catch (TTransportException e) {  // NOLINT
      return Status(e.getType(), e.what());
    }
    paths->insert(paths->end(), tmp.begin(), tmp.end());
  }
  return Status::OK;
}

}  // namespace client
}  // namespace vsfs<|MERGE_RESOLUTION|>--- conflicted
+++ resolved
@@ -715,12 +715,7 @@
             break;
         }
         record.key = req->key;
-<<<<<<< HEAD
         record.__set_value(to_string(object_ids[pos]));
-=======
-        auto hash = PathUtil::path_to_hash(req->file_path);
-        record.__set_value(to_string(hash));
->>>>>>> cbd9c465
         VLOG(3) << "Index update record: key:" << req->key
                 << " value: " << req->file_path << "(OBJ:" << record.value
                 << ") root: " << record_list.root_path
